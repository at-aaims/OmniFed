--- conflicted
+++ resolved
@@ -31,11 +31,8 @@
     def get_epochs(self):
         return self.epochs
 
-<<<<<<< HEAD
-=======
 
->>>>>>> fe2a38f3
-class FedAvgTrainingParameters(TrainingParameters):
+      class FedAvgTrainingParameters(TrainingParameters):
     def __init__(self, **kwargs):
         super().__init__(**kwargs)
         self.comm_freq = kwargs.get("comm_freq", None)
@@ -43,10 +40,7 @@
     def get_comm_freq(self):
         return self.comm_freq
 
-<<<<<<< HEAD
-=======
 
->>>>>>> fe2a38f3
 class DiLocoTrainingParameters(TrainingParameters):
     def __init__(self, **kwargs):
         super().__init__(**kwargs)
@@ -63,7 +57,7 @@
     def get_outer_momentum(self):
         return self.outer_momentum
 
-<<<<<<< HEAD
+      
 class FedProxTrainingParameters(TrainingParameters):
     def __init__(self, **kwargs):
         super().__init__(**kwargs)
@@ -75,10 +69,7 @@
 
     def get_mu(self):
         return self.mu
-
-
-=======
->>>>>>> fe2a38f3
+      
 
 class MLPModel(nn.Module):
     """basic fully-connected network"""
