--- conflicted
+++ resolved
@@ -286,12 +286,8 @@
             msg=self.cv_delta, reduction=ReductionType.MEAN
         )
 
-<<<<<<< HEAD
-        lr = self.optimizer.param_groups[0]["lr"]
+        lr = self.local_optimizer.param_groups[0]["lr"]
         # add_ fn on param gave error: in-place op on variable that requires grad
-=======
-        lr = self.local_optimizer.param_groups[0]["lr"]
->>>>>>> c7a7998b
         utils.apply_model_delta(self.global_model, aggregated_model_deltas, scale=lr)
         for name in self.server_cv:
             if name in aggregated_cv_deltas:
